--- conflicted
+++ resolved
@@ -4,15 +4,10 @@
 
 ### Improvements
 
-<<<<<<< HEAD
-- ENH: improve logging of geos warnings (#77)
+- Improve logging of geos warnings (#77)
+- Use ruff instead of black for formatting + use mypy (#78)
 
 ## 0.4.0 (2023-10-31)
-=======
-- Use ruff instead of black for formatting + use mypy (#)
-
-## 0.4.0 (???)
->>>>>>> 259948d1
 
 ### Improvements
 
